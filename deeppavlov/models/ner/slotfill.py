"""
Copyright 2017 Neural Networks and Deep Learning lab, MIPT

Licensed under the Apache License, Version 2.0 (the "License");
you may not use this file except in compliance with the License.
You may obtain a copy of the License at

    http://www.apache.org/licenses/LICENSE-2.0

Unless required by applicable law or agreed to in writing, software
distributed under the License is distributed on an "AS IS" BASIS,
WITHOUT WARRANTIES OR CONDITIONS OF ANY KIND, either express or implied.
See the License for the specific language governing permissions and
limitations under the License.
"""
import json
import inspect
import sys

import tensorflow as tf
from fuzzywuzzy import process
from overrides import overrides
from copy import deepcopy
from pathlib import Path

from deeppavlov.core.common.attributes import check_attr_true
from deeppavlov.core.common.registry import register
<<<<<<< HEAD
from deeppavlov.core.models.tf_model import SimpleTFModel
from deeppavlov.models.ner.network import NerNetwork
from deeppavlov.core.data.utils import tokenize_reg, download, download_decompress
=======
from deeppavlov.core.models.trainable import Trainable
from deeppavlov.core.models.inferable import Inferable
from deeppavlov.models.ner.ner_network import NerNetwork
from deeppavlov.core.data.utils import tokenize_reg
from deeppavlov.core.data.utils import download
from deeppavlov.core.common.file import read_json
from deeppavlov.core.common.log import get_logger


log = get_logger(__name__)
>>>>>>> 410e52f6


@register('dstc_slotfilling')
class DstcSlotFillingNetwork(SimpleTFModel):
    def __init__(self, **kwargs):

        save_path = kwargs.get('save_path', None)
        load_path = kwargs.get('load_path', None)
        train_now = kwargs.get('train_now', None)
        mode = kwargs.get('mode', None)

        super().__init__(save_path=save_path, load_path=load_path,
                         train_now=train_now, mode=mode)

        opt = deepcopy(kwargs)
        vocabs = opt.pop('vocabs')
        opt.update(vocabs)
        self.opt = opt

        # Find all input parameters of the network init
        network_parameter_names = list(inspect.signature(NerNetwork.__init__).parameters)

        # Fill all provided parameters from opt
        network_parameters = {par: opt[par] for par in network_parameter_names if par in opt}

        # Initialize the network
        self._ner_network = NerNetwork(**network_parameters)

        download_best_model = opt.get('download_best_model', False)
        if download_best_model:
            model_path = str(self.load_path.parent.absolute())
            best_model_url = 'http://lnsigo.mipt.ru/export/models/ner/ner_dstc_model.tar.gz'
            download_decompress(best_model_url, model_path)

        # Training parameters
        # Find all parameters for network train
        train_parameters_names = list(inspect.signature(NerNetwork.train_on_batch).parameters)
        train_parameters = {par: opt[par] for par in train_parameters_names if par in opt}
        self.train_parameters = train_parameters

        # Check existance of file with slots, slot values, and corrupted (misspelled) slot values
        slot_vals_filepath = Path(self.save_path.parent) / 'slot_vals.json'
        if not slot_vals_filepath.is_file():
            self._download_slot_vals()

        with open(slot_vals_filepath) as f:
            self._slot_vals = json.load(f)

        if self.load_path is not None:
            self.load()
<<<<<<< HEAD
=======
            
        log.info("[ loading slot values from `{}` ]".format(str(self.load_path)))
        self._slot_vals = read_json(self.load_path)
>>>>>>> 410e52f6

    @overrides
    def load(self):
        path = str(self.load_path.absolute())
        # Check presence of the model files
        if tf.train.checkpoint_exists(path):
            print('[loading model from {}]'.format(path), file=sys.stderr)
            self._ner_network.load(path)

    @overrides
    def save(self):
        path = str(self.save_path.absolute())
        print('[saving model to {}]'.format(path), file=sys.stderr)
        self._ner_network.save(path)

    @check_attr_true('train_now')
    def train_on_batch(self, batch):
        self._ner_network.train_on_batch(batch, **self.train_parameters)

    @overrides
    def infer(self, instance, *args, **kwargs):
<<<<<<< HEAD
        if isinstance(instance, str):
            instance = instance.strip()
            if not len(instance):
                return {}
            tokens = tokenize_reg(instance)
            tags = self._ner_network.predict_for_token_batch([tokens])[0]
            return self.predict_slots(tokens, tags)
=======
        instance = instance.strip().lower()
        if not all([ord(c) < 128 for c in instance]):
            log.warning('Non ASCII symbols in the string, returning empty slots')
            return {}

        tokens = tokenize_reg(instance)
        if len(tokens) > 0:
            return self.predict_slots(tokens)
>>>>>>> 410e52f6
        else:
            tokens_batch = instance
            tags_batch = self._ner_network.predict_for_token_batch(tokens_batch)
            slots = []
            for tokens, tags in zip(tokens_batch, tags_batch):
                slots.append(self.predict_slots(tokens, tags))
            return slots

    def interact(self):
        s = input('Type in the message you want to tag: ')
        tokens = tokenize_reg(s)
        tags = self._ner_network.predict_for_token_batch([tokens])[0]
        prediction = self.predict_slots(tokens, tags)
        print(prediction, file=sys.stderr)

    def predict_slots(self, tokens, tags):
        # For utterance extract named entities and perform normalization for slot filling

        entities, slots = self._chunk_finder(tokens, tags)
        slot_values = {}
        for entity, slot in zip(entities, slots):
            slot_values[slot] = self.ner2slot(entity, slot)
        return slot_values

    def ner2slot(self, input_entity, slot):
        # Given named entity return normalized slot value
        if isinstance(input_entity, list):
            input_entity = ' '.join(input_entity)
        entities = []
        normalized_slot_vals = []
        for entity_name in self._slot_vals[slot]:
            for entity in self._slot_vals[slot][entity_name]:
                entities.append(entity)
                normalized_slot_vals.append(entity_name)
        best_match = process.extract(input_entity, entities, limit=2 ** 20)[0][0]
        return normalized_slot_vals[entities.index(best_match)]

    @staticmethod
    def _chunk_finder(tokens, tags):
        # For BIO labeled sequence of tags extract all named entities form tokens
        prev_tag = ''
        chunk_tokens = []
        entities = []
        slots = []
        for token, tag in zip(tokens, tags):
            curent_tag = tag.split('-')[-1].strip()
            current_prefix = tag.split('-')[0]
            if tag.startswith('B-'):
                if len(chunk_tokens) > 0:
                    entities.append(' '.join(chunk_tokens))
                    slots.append(prev_tag)
                    chunk_tokens = []
                chunk_tokens.append(token)
            if current_prefix == 'I':
                if curent_tag != prev_tag:
                    if len(chunk_tokens) > 0:
                        entities.append(' '.join(chunk_tokens))
                        slots.append(prev_tag)
                        chunk_tokens = []
                else:
                    chunk_tokens.append(token)
            if current_prefix == 'O':
                if len(chunk_tokens) > 0:
                    entities.append(' '.join(chunk_tokens))
                    slots.append(prev_tag)
                    chunk_tokens = []
            prev_tag = curent_tag
        if len(chunk_tokens) > 0:
            entities.append(' '.join(chunk_tokens))
            slots.append(prev_tag)
        return entities, slots

    def shutdown(self):
        with self.graph.as_default():
            self.ner_network.shutdown()

    def reset(self):
        pass

    def _download_slot_vals(self):
        url = 'http://lnsigo.mipt.ru/export/datasets/dstc_slot_vals.json'
        download(self.save_path.parent / 'slot_vals.json', url)<|MERGE_RESOLUTION|>--- conflicted
+++ resolved
@@ -15,7 +15,6 @@
 """
 import json
 import inspect
-import sys
 
 import tensorflow as tf
 from fuzzywuzzy import process
@@ -25,23 +24,13 @@
 
 from deeppavlov.core.common.attributes import check_attr_true
 from deeppavlov.core.common.registry import register
-<<<<<<< HEAD
 from deeppavlov.core.models.tf_model import SimpleTFModel
 from deeppavlov.models.ner.network import NerNetwork
 from deeppavlov.core.data.utils import tokenize_reg, download, download_decompress
-=======
-from deeppavlov.core.models.trainable import Trainable
-from deeppavlov.core.models.inferable import Inferable
-from deeppavlov.models.ner.ner_network import NerNetwork
-from deeppavlov.core.data.utils import tokenize_reg
-from deeppavlov.core.data.utils import download
-from deeppavlov.core.common.file import read_json
 from deeppavlov.core.common.log import get_logger
 
 
 log = get_logger(__name__)
->>>>>>> 410e52f6
-
 
 @register('dstc_slotfilling')
 class DstcSlotFillingNetwork(SimpleTFModel):
@@ -91,25 +80,19 @@
 
         if self.load_path is not None:
             self.load()
-<<<<<<< HEAD
-=======
-            
-        log.info("[ loading slot values from `{}` ]".format(str(self.load_path)))
-        self._slot_vals = read_json(self.load_path)
->>>>>>> 410e52f6
 
     @overrides
     def load(self):
         path = str(self.load_path.absolute())
         # Check presence of the model files
         if tf.train.checkpoint_exists(path):
-            print('[loading model from {}]'.format(path), file=sys.stderr)
+            log.info('[loading model from {}]'.format(path))
             self._ner_network.load(path)
 
     @overrides
     def save(self):
         path = str(self.save_path.absolute())
-        print('[saving model to {}]'.format(path), file=sys.stderr)
+        log.info('[saving model to {}]'.format(path))
         self._ner_network.save(path)
 
     @check_attr_true('train_now')
@@ -118,7 +101,6 @@
 
     @overrides
     def infer(self, instance, *args, **kwargs):
-<<<<<<< HEAD
         if isinstance(instance, str):
             instance = instance.strip()
             if not len(instance):
@@ -126,16 +108,6 @@
             tokens = tokenize_reg(instance)
             tags = self._ner_network.predict_for_token_batch([tokens])[0]
             return self.predict_slots(tokens, tags)
-=======
-        instance = instance.strip().lower()
-        if not all([ord(c) < 128 for c in instance]):
-            log.warning('Non ASCII symbols in the string, returning empty slots')
-            return {}
-
-        tokens = tokenize_reg(instance)
-        if len(tokens) > 0:
-            return self.predict_slots(tokens)
->>>>>>> 410e52f6
         else:
             tokens_batch = instance
             tags_batch = self._ner_network.predict_for_token_batch(tokens_batch)
@@ -149,7 +121,7 @@
         tokens = tokenize_reg(s)
         tags = self._ner_network.predict_for_token_batch([tokens])[0]
         prediction = self.predict_slots(tokens, tags)
-        print(prediction, file=sys.stderr)
+        log.debug(prediction)
 
     def predict_slots(self, tokens, tags):
         # For utterance extract named entities and perform normalization for slot filling
