# Copyright 2017 Neural Networks and Deep Learning lab, MIPT
#
# Licensed under the Apache License, Version 2.0 (the "License");
# you may not use this file except in compliance with the License.
# You may obtain a copy of the License at
#
#     http://www.apache.org/licenses/LICENSE-2.0
#
# Unless required by applicable law or agreed to in writing, software
# distributed under the License is distributed on an "AS IS" BASIS,
# WITHOUT WARRANTIES OR CONDITIONS OF ANY KIND, either express or implied.
# See the License for the specific language governing permissions and
# limitations under the License.

from deeppavlov.core.commands.train import train_model_from_config
from deeppavlov.core.commands.infer import interact_model
from deeppavlov.core.commands.utils import set_usr_dir, get_usr_dir

# HCN
# skills/hcn/config.json

# HCN_new
# skills/hcn_new/config.json

# Speller
# models/spellers/error_model/config_en.json
# models/spellers/error_model/config_ru.json
# models/spellers/error_model/config_ru_custom_vocab.json

# Intents classifier
# models/classifiers/intents/config.json

# NER
# models/ner/config.json

try:
<<<<<<< HEAD
    MODEL_CONFIG_PATH = 'models/classifiers/intents/config_classification.json'
    set_usr_dir(MODEL_CONFIG_PATH)
    train_model_from_config(MODEL_CONFIG_PATH)
    interact_model(MODEL_CONFIG_PATH)
=======
    PIPELINE_CONFIG_PATH = 'models/classifiers/intents/config.json'
    set_usr_dir(PIPELINE_CONFIG_PATH)
    train_model_from_config(PIPELINE_CONFIG_PATH)
    interact_model(PIPELINE_CONFIG_PATH)
>>>>>>> 111a45c9
# remove if usr_dir is empty:
finally:
    usr_dir = get_usr_dir()
    if not list(usr_dir.iterdir()):
        usr_dir.rmdir()<|MERGE_RESOLUTION|>--- conflicted
+++ resolved
@@ -34,17 +34,10 @@
 # models/ner/config.json
 
 try:
-<<<<<<< HEAD
-    MODEL_CONFIG_PATH = 'models/classifiers/intents/config_classification.json'
-    set_usr_dir(MODEL_CONFIG_PATH)
-    train_model_from_config(MODEL_CONFIG_PATH)
-    interact_model(MODEL_CONFIG_PATH)
-=======
     PIPELINE_CONFIG_PATH = 'models/classifiers/intents/config.json'
     set_usr_dir(PIPELINE_CONFIG_PATH)
     train_model_from_config(PIPELINE_CONFIG_PATH)
     interact_model(PIPELINE_CONFIG_PATH)
->>>>>>> 111a45c9
 # remove if usr_dir is empty:
 finally:
     usr_dir = get_usr_dir()
