{
  "dataset_reader": {
    "name": "insurance_reader",
    "data_path": "./"
  },
  "dataset_iterator": {
    "name": "ranking_iterator",
    "seed": 243,
    "sample_candidates": "global",
    "sample_candidates_valid": "pool",
    "sample_candidates_test": "pool",
    "num_negative_samples": 500,
    "num_ranking_samples_valid": 500,
    "num_ranking_samples_test": 500
  },
  "chainer": {
    "in": ["x"],
    "in_y": ["y"],
    "pipe": [
      {
        "in": ["x"],
        "in_y": ["y"],
        "out": ["y_predicted"],
        "name": "ranking_model",
        "device_num": 0,
        "train_now": true,
        "vocabs_path": "insuranceQA-master/V1",
        "embeddings": "word2vec",
        "embedding_dim": 100,
        "seed": 243,
        "max_sequence_length": 200,
        "reccurent": "bilstm",
        "max_pooling": true,
        "type_of_weights": "shared",
        "hidden_dim": 300,
        "learning_rate": 1e-3,
        "margin": 0.1,
        "save_path": "ranking/model_weights.h5",
        "load_path": "ranking/model_weights.h5",
        "interact_pred_num": 3
      }
    ],
    "out": ["y_predicted"]
  },
  "train": {
    "epochs": 150,
    "batch_size": 256,
    "pytest_max_batches": 2,
    "metrics": ["r@1", "rank_response"],
    "validation_patience": 5,
    "val_every_n_epochs": 10
<<<<<<< HEAD
=======
  },
  "metadata": {
    "labels": {
      "telegram_utils": "RankingModel"
    },
    "download": [
      "http://lnsigo.mipt.ru/export/deeppavlov_data/ranking.tar.gz",
      {
        "url": "http://lnsigo.mipt.ru/export/datasets/insuranceQA-master.zip",
        "subdir": "insurance_data"
      },
      {
        "url": "http://lnsigo.mipt.ru/export/embeddings/insurance_v1_word2vec",
        "subdir": "insurance_embeddings"
      }
    ]
>>>>>>> caf5fac6
  }

}<|MERGE_RESOLUTION|>--- conflicted
+++ resolved
@@ -49,8 +49,6 @@
     "metrics": ["r@1", "rank_response"],
     "validation_patience": 5,
     "val_every_n_epochs": 10
-<<<<<<< HEAD
-=======
   },
   "metadata": {
     "labels": {
@@ -67,7 +65,5 @@
         "subdir": "insurance_embeddings"
       }
     ]
->>>>>>> caf5fac6
   }
-
 }