--- conflicted
+++ resolved
@@ -41,18 +41,12 @@
                           ("moderate price range", "{'pricerange': 'moderate'}")
                       ]
                   },
-<<<<<<< HEAD
           "ranking": {("configs/ranking/insurance_config.json", "insurance_ranking", True): [],
                       ("configs/ranking/ubuntu_config.json", "ubuntu_ranking", True): []
                       },
-          "squad": {("configs/squad/squad.json", "squad_model", True): []},
-          "seq2seq_go_bot": {("configs/seq2seq_go_bot/bot_kvret.json", "seq2seq_go_bot", True): []}
-=======
-          "ranking": {("ranking/insurance_config.json", "ranking", ALL_MODES): []},
           "squad": {("squad/squad.json", "squad_model", ALL_MODES): []},
           "seq2seq_go_bot": {("seq2seq_go_bot/bot_kvret.json", "seq2seq_go_bot", ALL_MODES): []},
           "odqa": {("odqa/ranker_test.json", "odqa", ALL_MODES): []}
->>>>>>> 54339702
           }
 
 MARKS = {"gpu_only": ["squad"], "slow": ["error_model", "go_bot", "squad"]}  # marks defined in pytest.ini
